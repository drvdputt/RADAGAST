--- conflicted
+++ resolved
@@ -63,11 +63,15 @@
 
     def get_h2_populations(self):
         """indexed arbitrarily, but should be the same for cloudy and gas module"""
-<<<<<<< HEAD
-        cloudy_h2pops = pd.read_csv(
-            self.d / 'h2populations.frac.out', sep='\t')
-        pops_h2 = cloudy_h2pops['pops/H2'].to_numpy()[3:]
-        return pops_h2  # these should already be population fractions
+        if self.ok:
+            cloudy_h2pops = pd.read_csv(
+                self.d / 'h2populations.frac.out', sep='\t')
+            # these should already be population fractions
+            pops_h2 = cloudy_h2pops['pops/H2'].to_numpy()[3:]
+        else:
+            pops_h2 = [0.]
+
+        return pops_h2
 
     def get_h2_rates(self):
         """get formation, dissocation rates"""
@@ -79,17 +83,6 @@
         h2dissoc = cloudy_h2destruction['PHOTON,H2=>H,H'][0]
 
         return h2form_g, h2dissoc
-=======
-        if self.ok:
-            cloudy_h2pops = pd.read_csv(
-                self.d / 'h2populations.frac.out', sep='\t')
-            # these should already be population fractions
-            pops_h2 = cloudy_h2pops['pops/H2'].to_numpy()[3:]
-        else:
-            pops_h2 = [0.]
-
-        return pops_h2
->>>>>>> 24e6c112
 
 
 class GasModuleResult:
