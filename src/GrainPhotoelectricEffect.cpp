--- conflicted
+++ resolved
@@ -62,11 +62,7 @@
 	auto chargeUpRate = [&](int Z) -> double {
 		double Jtotal{0};
 		// Photoelectric effect rate
-<<<<<<< HEAD
 		Jtotal += emissionRate(a, Z, env._frequencyv, Qabs, env.specificIntensityv);
-=======
-		Jtotal += emissionRate(a, Z, frequencyv, Qabs, specificIntensityv);
->>>>>>> cd41be46
 		/* Collisions with positive particles. Collisions with multiply charged
 		   particles are treated as if they can only change the charge by 1. This is
 		   technically incorrect, but the charging rate due to positive ions is very
@@ -463,8 +459,9 @@
 	   minimumCharge is significant. If it is not siginicant, then fZ will not cover
 	   minimumCharge, (and Zmin > minimumCharge). */
 	if (Zmin == minimumCharge(a))
-		secondTerm = fZ[0] * collisionalChargingRate(a, env._T, Zmin, -1,
-		                                             Constant::ELECTRONMASS, env._ne) *
+		secondTerm = fZ[0] *
+		             collisionalChargingRate(a, env._T, Zmin, -1,
+		                                     Constant::ELECTRONMASS, env._ne) *
 		             _grainType.ionizationPotential(a, Zmin - 1);
 
 	return Constant::PI * a * a * particleSum + secondTerm;
