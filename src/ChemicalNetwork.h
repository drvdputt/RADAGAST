--- conflicted
+++ resolved
@@ -23,29 +23,15 @@
 	    with the densities of the reaction products, so watch out. The unit varies, but
 	    multiplying with the correct densities (for example *np*ne for radiative
 	    recombination) will amount to cm-3 s-1 as expected. Some of the arguments are rates
-<<<<<<< HEAD
-	    which have been calculated somewhere else. This functions simply fill them in into
-	    the right spot of the k-vector. */
-	EVector rateCoeffv(double T, const Array& frequencyv, const Array& specificIntensityv,
-=======
-
 	    which have been calculated somewhere else. This function simply fills them in into
 	    the right spot of the k-vector. */
 	EVector rateCoeffv(double T, const Spectrum& specificIntensity,
->>>>>>> cd41be46
 	                   double kDissFromH2Levels, double kH2FormationGrain) const;
 
 private:
 	/** Function to provide a clear syntax for adding reactions in the setup of the chemical
-<<<<<<< HEAD
-	    network. Also gives the reaction a number, and the reaction is added to the reaction
-	    index with the give name as a key. If I ever want to make the species list dynamic,
-	    I have to make sure that this function is only called \em after the species index
-	    has been properly set up. */
-=======
 	    network. Each reaction is given a number, and the reaction is added to the reaction
 	    index using the given name as a key. */
->>>>>>> cd41be46
 	void addReaction(const std::string& reactionName,
 	                 const std::vector<std::string>& reactantNamev,
 	                 const Array& reactantStoichv,
