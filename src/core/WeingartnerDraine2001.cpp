--- conflicted
+++ resolved
@@ -101,13 +101,7 @@
 {
     // Calculate y2 from eq 11
     double Ediff = Ehigh - Elow;
-<<<<<<< HEAD
-    double Ediff2 = Ediff * Ediff;
-    double Ediff3 = Ediff2 * Ediff;
-    double y2 = Z >= 0 ? Ediff2 * (Ehigh - 3. * Elow) / Ediff3 : 1;
-=======
     double y2 = Z >= 0 ? Ehigh * Ehigh * (Ehigh - 3. * Elow) / (Ediff * Ediff * Ediff) : 1;
->>>>>>> 9a8dba1f
     return y2;
 }
 
