#include "SimpleH2.hpp"
#include "CollisionParameters.hpp"
#include "GloverAbel08.hpp"
#include "LookupTable.hpp"
#include "RadiationFieldTools.hpp"

SimpleH2::SimpleH2(const LookupTable* lteCool) : _lteCool{lteCool} {}

void SimpleH2::solve(double n, const CollisionParameters& cp, const Spectrum& specificIntensity,
                     double h2form)
{
	_nH2 = n;

	// double Rpump = 3.4e-10 * beta(tau) * G_0 * exp(-2.5 * Av); I assume that G_0 *
	// exp(-2.5 * Av) is just the attenuated radiation field. We should calculate G here
	// directly from the given specific intensity.
	_g = RadiationFieldTools::gHabing(specificIntensity);

	// We might needs some value for tau / beta to describe self-shielding. For now, use 1.
	double beta = 1;

	// equation A8 and a factor 1e-1 (from the text: 10% pumps end up in dissociation)
	double Rpump = 3.4e-10 * beta * _g;
	_solomonDissoc = .1 * Rpump;
	// equation A12
	_directDissoc = 1e-11 * _g;

	constexpr double Rdecay = 2e-7; // s-1

	// Equation A13 and A14, for downward collisions --> deexcitation heating.
	double T = cp._t;
	double sqrtT = std::sqrt(T);
	double colH = 1.e-12 * sqrtT * std::exp(-1000. / T) // cm3 s-1
	              * cp._sv.nH();
	double colH2 = 1.4e-12 * sqrtT * std::exp(-18100 / (T + 1200)) // cm3 s-1
	               * cp._sv.nH2();

	// 90% of FUV pumps end up in vib-rot excited states. The latter can decay radiatively
	// or collisionally (eq. A14 + text immediatly below)
	double ratio_ns_ng = .9 * Rpump / (Rdecay + colH + colH2);

	// ns = ratio * ng = ratio * (n - ns) ==> ns = ratio * n / (1 + ratio)
	_nH2s = ratio_ns_ng * _nH2 / (1 + ratio_ns_ng);
	_nH2g = _nH2 - _nH2s;

	// Equation A9, for dissociation heating
	_gamma3 = 1.36e-23 * _nH2 * beta * _g;

	// Energy of the psuedo level. See text below eq. A11 in TH85
	constexpr double Es = 2.6 / Constant::ERG_EV;
	_gamma4 = (colH + colH2) * _nH2s * Es;

	_collisionalExcitationCooling = gloverAbel08Cooling(cp);
}

double SimpleH2::dissociationRate(const Spectrum&) const
{
	// In TH85, only H2* can be dissociated directly
	return _solomonDissoc + _nH2s / _nH2 * _directDissoc;
}

double SimpleH2::dissociationHeating(const Spectrum&) const { return _gamma3; }

double SimpleH2::netHeating() const { return _gamma4 - _collisionalExcitationCooling; }

double SimpleH2::orthoPara() const { return _ortho; }

Array SimpleH2::emissivityv(const Array& eFrequencyv) const
{
	return Array(eFrequencyv.size());
}

Array SimpleH2::opacityv(const Array& oFrequencyv) const { return Array(oFrequencyv.size()); }

double SimpleH2::gloverAbel08Cooling(const CollisionParameters& cp) const
{
	double T = cp._t;
	// equation 30
	double coolH = _ortho * GloverAbel08::coolOrthoH(T) +
	               _para * GloverAbel08::coolParaH(T);
	// equation 32
	double coolH2 = _ortho * _ortho * GloverAbel08::coolOrthoOrtho(T) +
	                _para * _ortho * GloverAbel08::coolParaOrtho(T) +
	                _ortho * _para * GloverAbel08::coolOrthoPara(T) +
	                _para * _para * GloverAbel08::coolParaPara(T);
	double coolProton = _ortho * GloverAbel08::coolOrthoProton(T) +
	                    _para * GloverAbel08::coolParaProton(T);
	// + GloverAbel08::coolOrthoParaConversionProton(T, _ortho); when out of equilibrium
	double coolElectron = _ortho * GloverAbel08::coolOrthoElectron(T) +
	                      _para * GloverAbel08::coolParaElectron(T);
	// erg cm3 s-1

<<<<<<< HEAD
	double coolPerH2LowDensity = cp._sv.nH() * coolH + _nH2 * coolH2 +
	                             cp._sv.np() * coolProton + cp._sv.ne() * coolElectron;
	double coolPerH2LTE = _lteCool->evaluate(T);
=======
	double coolPerH2LowDensity = gas._sv.nH() * coolH + _nH2 * coolH2 +
	                             gas._sv.np() * coolProton + gas._sv.ne() * coolElectron;
	double coolPerH2LTE = _lteCool->evaluate(0, T);
>>>>>>> d985f190
	// erg s-1

	// equation 39
	double coolPerH2 = coolPerH2LTE / (1 + coolPerH2LTE / coolPerH2LowDensity);
	return _nH2 * coolPerH2;
	// erg s-1 cm-3
}<|MERGE_RESOLUTION|>--- conflicted
+++ resolved
@@ -90,15 +90,9 @@
 	                      _para * GloverAbel08::coolParaElectron(T);
 	// erg cm3 s-1
 
-<<<<<<< HEAD
 	double coolPerH2LowDensity = cp._sv.nH() * coolH + _nH2 * coolH2 +
 	                             cp._sv.np() * coolProton + cp._sv.ne() * coolElectron;
-	double coolPerH2LTE = _lteCool->evaluate(T);
-=======
-	double coolPerH2LowDensity = gas._sv.nH() * coolH + _nH2 * coolH2 +
-	                             gas._sv.np() * coolProton + gas._sv.ne() * coolElectron;
 	double coolPerH2LTE = _lteCool->evaluate(0, T);
->>>>>>> d985f190
 	// erg s-1
 
 	// equation 39
