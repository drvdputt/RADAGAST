--- conflicted
+++ resolved
@@ -726,29 +726,18 @@
 	Array unrefined =
 	                generateGeometricGridv(20000, Constant::LIGHT / (1e4 * Constant::UM_CM),
 	                                       Constant::LIGHT / (0.005 * Constant::UM_CM));
-<<<<<<< HEAD
-=======
 
 	Array specificIntensityv = generateSpecificIntensityv(unrefined, Tc, G0);
 	Spectrum specificIntensity(unrefined, specificIntensityv);
 
->>>>>>> cd41be46
 	// Add points for H2 lines
 	H2Levels h2l(make_shared<H2FromFiles>(maxJ, maxV), unrefined);
 	Array frequencyv = improveFrequencyGrid(h2l, unrefined);
 
-<<<<<<< HEAD
-	// input spectrum
-	Array specificIntensityv = generateSpecificIntensityv(frequencyv, Tc, G0);
-	Spectrum specificIntensity(unrefined, specificIntensityv);
-
-=======
-	// Make an H2 model
 	auto h2Data{make_shared<H2FromFiles>(maxJ, maxV)};
 	H2Levels h2Levels{h2Data, frequencyv};
 
 	// Set the densities
->>>>>>> cd41be46
 	EVector speciesNv{EVector::Zero(SpeciesIndex::size())};
 	speciesNv(SpeciesIndex::inH2()) = nH2;
 	speciesNv(SpeciesIndex::ine()) = ne;
@@ -757,18 +746,9 @@
 
 	// Calculate the source and sink terms for the level calculation
 	EVector sourcev = EVector::Zero(h2Levels.numLv());
-<<<<<<< HEAD
 	EVector sinkv = h2Levels.dissociationSinkv(specificIntensityv);
 	GasStruct gas(T, speciesNv);
-	NLevel::Solution s =
-	                h2Levels.solveBalance(nH2, specificIntensityv, sourcev, sinkv, gas);
-=======
-	EVector sinkv = h2Levels.dissociationSinkv(specificIntensity);
-
-	// Solve the H2 molecule populations
-	NLevel::Solution s = h2Levels.solveBalance(nH2, speciesNv, T, specificIntensity,
-	                                           sourcev, sinkv);
->>>>>>> cd41be46
+	NLevel::Solution s = h2Levels.solveBalance(nH2, specificIntensity, sourcev, sinkv, gas);
 
 	if (write)
 	{
@@ -810,32 +790,20 @@
 
 GasModule::GasInterface Testing::genFullModel()
 {
-	Array coarsev =
-	                generateGeometricGridv(400, Constant::LIGHT / (1e4 * Constant::UM_CM),
+	Array coarsev = generateGeometricGridv(400, Constant::LIGHT / (1e4 * Constant::UM_CM),
 	                                       Constant::LIGHT / (0.005 * Constant::UM_CM));
 
-<<<<<<< HEAD
-	cout << "Constructing model to help with refining frequency grid" << endl;
-	HydrogenLevels hl(make_shared<HydrogenFromFiles>(), coarseFrequencyv);
-	FreeBound fb(coarseFrequencyv);
-	H2Levels h2l(make_shared<H2FromFiles>(8, 3), coarseFrequencyv);
-=======
 	cout << "Construction model to help with refining frequency grid" << endl;
 	HydrogenLevels hl(make_shared<HydrogenFromFiles>(), coarsev);
 	FreeBound fb(coarsev);
 	H2Levels h2l(make_shared<H2FromFiles>(8, 5), coarsev);
->>>>>>> cd41be46
 
 	Array frequencyv = improveFrequencyGrid(hl, coarsev);
 	frequencyv = improveFrequencyGrid(fb, frequencyv);
 	frequencyv = improveFrequencyGrid(h2l, frequencyv);
 
 	cout << "Constructing new model using the improved frequency grid" << endl;
-<<<<<<< HEAD
-	return {frequencyv, "", "8 3"};
-=======
 	return {coarsev, frequencyv, "", "8 5"};
->>>>>>> cd41be46
 }
 
 void Testing::runFullModel()
@@ -893,10 +861,6 @@
 	// Run
 	GasModule::GasState gs;
 	gasInterface.updateGasState(gs, nHtotal, Tinit, specificIntensityv, grainInterface);
-<<<<<<< HEAD
-	writeGasState("withDust", gasInterface, gs);
-=======
 	if (write)
-		writeGasState("", gasInterface, gs);
->>>>>>> cd41be46
+		writeGasState("withDust", gasInterface, gs);
 }