#include "NLevel.h"
#include "Constants.h"
#include "DebugMacros.h"
#include "GasStruct.h"
#include "LevelDataProvider.h"
#include "TemplatedUtils.h"
#include "Testing.h"

using namespace std;

NLevel::NLevel(shared_ptr<const LevelDataProvider> ldp, const Array& frequencyv, double mass)
		: _ldp(ldp), _frequencyv(frequencyv), _mass(mass), _numLv(_ldp->numLv()),
		  _ev(_ldp->ev()), _gv(_ldp->gv()), _avv(_ldp->avv()),
		  _extraAvv(_ldp->extraAvv())
{
	// Do a sanity check: All active transitions must be downward ones in energy
	forActiveLinesDo([&](size_t upper, size_t lower) {
		if (_ev(upper) - _ev(lower) < 0)
		{
			cout << "Eu - El = " << _ev(upper) - _ev(lower) << endl;
			cout << "u l = " << upper << " " << lower
			     << " Aul = " << _avv(upper, lower) << endl;
			Error::runtime("There is an upward A-coefficient. This can't be "
				       "correct");
		}
	});
}

NLevel::~NLevel() = default;

void NLevel::lineInfo(int& numLines, Array& lineFreqv, Array& naturalLineWidthv) const
{
	// Count the number of active lines
	numLines = 0;
	forActiveLinesDo([&](size_t, size_t) { numLines++; });
	lineFreqv.resize(numLines);
	naturalLineWidthv.resize(numLines);

	// Calculate the natural line width for these transitions
	int index = 0;
	forActiveLinesDo([&](size_t upper, size_t lower) {
		lineFreqv[index] = (_ev(upper) - _ev(lower)) / Constant::PLANCK;
		naturalLineWidthv[index] =
				(_avv(upper, lower) + _extraAvv(upper, lower)) / Constant::FPI;
		index++;
	});
}

<<<<<<< HEAD
NLevel::Solution NLevel::solveBalance(double density, const Array& specificIntensityv,
                                      const EVector& sourcev, const EVector& sinkv,
                                      const GasStruct& gas) const
=======
NLevel::Solution NLevel::solveBalance(double density, const EVector& speciesNv,
				      double temperature, const Spectrum& specificIntensity,
				      const EVector& sourcev, const EVector& sinkv) const
>>>>>>> cd41be46
{
	Solution s;
	s.n = density;
	s.T = gas._T;
	s.bpvv = EMatrix::Zero(_numLv, _numLv);
	s.cvv = EMatrix::Zero(_numLv, _numLv);
	s.nv = EVector::Zero(_numLv);

	if (density > 0)
	{
		s.cvv = _ldp->cvv(gas);
		/* Calculate BijPij (needs to be redone at each temperature because the line
		   profile can change). Also needs the Cij to calculate collisional
		   broadening. */
		s.bpvv = prepareAbsorptionMatrix(specificIntensity, s.T, s.cvv);
// #define REPORT_LINE_QUALITY
#ifdef REPORT_LINE_QUALITY
		// Full integral of the line profile, to check the discretization of the output
		// (emission) grid.
		double maxNorm = 0, minNorm = 1e9;
		forActiveLinesDo([&](size_t upper, size_t lower) {
			double norm = TemplatedUtils::integrate<double>(
<<<<<<< HEAD
			                _frequencyv, lineProfile_array(upper, lower, s));
			DEBUG("Line " << upper << " --> " << lower << " has norm " << norm
			              << endl);
=======
					_frequencyv, lineProfile_array(upper, lower, s));
			DEBUG("lineProfile_array " << upper << " --> " << lower << " has norm "
						   << norm << endl);
			maxNorm = max(norm, maxNorm);
			minNorm = min(norm, minNorm);
		});
		DEBUG("Max profile norm = " << maxNorm << endl);
		DEBUG("Min profile norm = " << minNorm << endl);
		maxNorm = 0;
		minNorm = 1e9; // any large number will do
		// Integral over contant spectrum, using the LineProfile class. An integration
		// grid is chosen internally, and we check the quality of it here (at least for
		// now.)
		double minFreq = _frequencyv[0];
		double maxFreq = _frequencyv[_frequencyv.size() - 1];
		Array someFreqs = {minFreq, (minFreq + maxFreq) / 2, maxFreq};
		Spectrum flat(someFreqs, Array(1, someFreqs.size()));
		forActiveLinesDo([&](size_t upper, size_t lower) {
			auto lp = lineProfile(upper, lower, s);
			double norm = lp.integrateSpectrum(flat);
			DEBUG("LineProfile " << upper << " --> " << lower << " has norm "
					     << norm << endl);
>>>>>>> cd41be46
			maxNorm = max(norm, maxNorm);
			minNorm = min(norm, minNorm);
		});
		DEBUG("Max profile norm = " << maxNorm << endl);
		DEBUG("Min profile norm = " << minNorm << endl);
#endif
#ifdef PRINT_LEVEL_MATRICES
		DEBUG("Aij" << endl << _avv << endl << endl);
		DEBUG("BPij" << endl << s.bpvv << endl << endl);
		DEBUG("Cij" << endl << s.cvv << endl << endl);
#endif
		// Calculate Fij and bi and solve F.n = b
		s.nv = solveRateEquations(s.n, s.bpvv, s.cvv, sourcev, sinkv, 0, gas);
	}
	return s;
}

<<<<<<< HEAD
NLevel::Solution NLevel::solveLTE(double density, const Array& specificIntensityv,
                                  const GasStruct& gas) const
{
	NLevel::Solution s;
	s.n = density;
	s.T = gas._T;
	s.nv = density * solveBoltzmanEquations(gas._T);
	s.cvv = _ldp->cvv(gas);
	s.bpvv = prepareAbsorptionMatrix(specificIntensityv, gas._T, s.cvv);
=======
NLevel::Solution NLevel::solveLTE(double density, const EVector& speciesNv, double T,
				  const Spectrum& specificIntensity) const
{
	NLevel::Solution s;
	s.n = density;
	s.T = T;
	s.nv = density * solveBoltzmanEquations(T);
	s.cvv = _ldp->cvv(T, speciesNv);
	s.bpvv = prepareAbsorptionMatrix(specificIntensity, T, s.cvv);
>>>>>>> cd41be46
	return s;
}

NLevel::Solution NLevel::solveZero(double T) const
{
	NLevel::Solution s;
	s.n = 0;
	s.T = T;
	s.nv = EVector::Zero(_numLv);
	s.cvv = EMatrix::Zero(_numLv, _numLv);
	s.bpvv = EMatrix::Zero(_numLv, _numLv);
	return s;
}

Array NLevel::emissivityv(const Solution& s) const { return lineEmissivityv(s); }

Array NLevel::lineEmissivityv(const Solution& s) const
{
	Array total(_frequencyv.size());
	forActiveLinesDo([&](size_t upper, size_t lower) {
		double factor = lineIntensityFactor(upper, lower, s);
		LineProfile lp = lineProfile(upper, lower, s);
		lp.addToSpectrum(_frequencyv, total, factor);
	});
	return total;
}

Array NLevel::opacityv(const Solution& s) const { return lineOpacityv(s); }

Array NLevel::lineOpacityv(const Solution& s) const
{
	Array total(_frequencyv.size());
	forActiveLinesDo([&](size_t upper, size_t lower) {
		double factor = lineOpacityFactor(upper, lower, s);
		LineProfile lp = lineProfile(upper, lower, s);
		lp.addToSpectrum(_frequencyv, total, factor);
	});
	return total;
}

double NLevel::heating(const Solution& s) const
{
	double total = 0;
	for (size_t ini = 0; ini < _numLv; ini++)
	{
		for (size_t fin = 0; fin < _numLv; fin++)
		{
			// Downward transitions inject kinetic energy into the medium
			if (_ev(ini) > _ev(fin))
			{
				double cul = s.cvv(ini, fin);
				if (cul > 0)
					total += (_ev(ini) - _ev(fin)) * cul * s.nv(ini);
			}
		}
	}
	return total;
}

double NLevel::cooling(const Solution& s) const
{
	double total = 0;
	for (size_t ini = 0; ini < _numLv; ini++)
	{
		for (size_t fin = 0; fin < _numLv; fin++)
		{
			// Upward transitions absorb kinetic energy from the medium
			if (_ev(ini) < _ev(fin))
			{
				double clu = s.cvv(ini, fin);
				if (clu > 0)
					total += (_ev(fin) - _ev(ini)) * clu * s.nv(ini);
			}
		}
	}
	return total;
}

EMatrix NLevel::prepareAbsorptionMatrix(const Spectrum& specificIntensity, double T,
					const EMatrix& Cvv) const
{
	EMatrix BPvv = EMatrix::Zero(_numLv, _numLv);
	const Array& v = specificIntensity.valuev();
	auto maxIt = max_element(begin(v), end(v));
	double spectrumMax = *maxIt;

	Array highResIv(_frequencyv.size());
	for (size_t i = 0; i < _frequencyv.size(); i++)
		highResIv[i] = specificIntensity.evaluate(_frequencyv[i]);
	Spectrum highResSpec(_frequencyv, highResIv);

	forActiveLinesDo([&](size_t upper, size_t lower) {
		// Calculate Pij for the lower triangle (= stimulated emission)
		LineProfile lp = lineProfile(upper, lower, T, Cvv);
		double lowResIntegral = lp.integrateSpectrum(specificIntensity);
// #define REPORT_SPEC_INTEGRAL
#ifdef REPORT_SPEC_INTEGRAL
		double highResIntegral = lp.integrateSpectrum(highResSpec);

		const Array& lpav = lineProfile_array(upper, lower, T, Cvv);
		double manualIntegral = TemplatedUtils::integrate<double, Array, Array>(
				_frequencyv, lpav * highResIv);

		double hrRatio = highResIntegral / lowResIntegral;
		double mnRatio = manualIntegral / lowResIntegral;

		if (abs(hrRatio - 1.) > 1.e-6 || abs(mnRatio - 1.) > 1.e-6)
			cout << lowResIntegral << "\t HR: " << hrRatio << "\t MR:" << mnRatio
			     << endl;
#endif /* REPORT_SPEC_INTEGRAL */
		BPvv(upper, lower) = lowResIntegral;

		// Multiply by Bij in terms of Aij, valid for i > j
		double nu_ij = (_ev(upper) - _ev(lower)) / Constant::PLANCK;
		BPvv(upper, lower) *= Constant::CSQUARE_TWOPLANCK / nu_ij / nu_ij / nu_ij *
				      _avv(upper, lower);

		/* Derive the upper triangle (= absorption) using gi Bij = gj Bji and Pij =
		   Pji. */
		BPvv(lower, upper) = _gv(upper) / _gv(lower) * BPvv(upper, lower);
	});
	return BPvv;
}

EMatrix NLevel::netTransitionRate(const EMatrix& BPvv, const EMatrix& Cvv) const
{
	return _avv.transpose() + _extraAvv.transpose() + BPvv.transpose() + Cvv.transpose();
}

EVector NLevel::solveRateEquations(double n, const EMatrix& BPvv, const EMatrix& Cvv,
<<<<<<< HEAD
                                   const EVector& sourcev, const EVector& sinkv,
                                   int chooseConsvEq, const GasStruct& gas) const
=======
				   const EVector& sourcev, const EVector& sinkv,
				   int chooseConsvEq) const
>>>>>>> cd41be46
{
	// Initialize Mij as Aji + PBji + Cji
	// = arrival rate in level i from level j
	EMatrix Mvv = netTransitionRate(BPvv, Cvv);

	// See equation for Fij in gasphysics document
	// Subtract departure rate from level i to all other levels
	EMatrix departureDiagonal = Mvv.colwise().sum().asDiagonal();
	Mvv -= departureDiagonal; // Fij
	Mvv -= sinkv.asDiagonal(); // Fij - diag[d_i]
	EVector f(-sourcev); // -f_i

	// Replace row by a conservation equation
	Mvv.row(chooseConsvEq) = EVector::Ones(Mvv.cols());
	f(chooseConsvEq) = n;

#ifdef PRINT_LEVEL_MATRICES
	DEBUG("System to solve:\n" << Mvv << " * nv\n=\n" << f << endl << endl);
#endif
	// Call the linear solver for the system sum_j (Fij - diag[d_i]) * n_j = -f_i
	EVector nv = Mvv.colPivHouseholderQr().solve(f);
	// DEBUG("nv" << endl << nv << endl);

	// Hack: put populations = 0 if they were negative due to precision issues
	nv = nv.array().max(0);

	// Element wise relative errors
	EArray diffv = Mvv * nv - f;
	EArray errv = diffv / EArray(f);
	// DEBUG("The relative errors are:\n" << errv << endl);

	return nv;
}

EVector NLevel::solveBoltzmanEquations(double T) const
{
	// Degeneracy factor
	EVector pv{_gv};
	double pSum{0};
	double kT = Constant::BOLTZMAN * T;
	for (int i = 0; i < _ev.size(); i++)
	{
		// Exponential factor
		pv(i) *= exp(-_ev(i) / kT);
		// Normalization
		pSum += pv(i);
	}
	return pv / pSum;
}

void NLevel::forActiveLinesDo(function<void(size_t ini, size_t fin)> thing) const
{
	// Execute the same function for all transitions that are optically active.
	for (size_t fin = 0; fin < _numLv; fin++)
		for (size_t ini = 0; ini < _numLv; ini++)
			if (_avv(ini, fin))
				thing(ini, fin);
}

double NLevel::lineIntensityFactor(size_t upper, size_t lower, const Solution& s) const
{
	return (_ev(upper) - _ev(lower)) / Constant::FPI * s.nv(upper) * _avv(upper, lower);
}

double NLevel::lineOpacityFactor(size_t upper, size_t lower, const Solution& s) const
{
	double nu_ij = (_ev(upper) - _ev(lower)) / Constant::PLANCK;
	double constantFactor = Constant::LIGHT * Constant::LIGHT / 8. / Constant::PI / nu_ij /
				nu_ij * _avv(upper, lower);
	double densityFactor = s.nv(lower) * _gv(upper) / _gv(lower) - s.nv(upper);
	double result = constantFactor * densityFactor;
#ifdef SANITY
	if (result < 0)
		result = 0;
#endif
	return result;
}

LineProfile NLevel::lineProfile(size_t upper, size_t lower, const Solution& s) const
{
	return lineProfile(upper, lower, s.T, s.cvv);
}

LineProfile NLevel::lineProfile(size_t upper, size_t lower, double T, const EMatrix& Cvv) const
{
	double nu0 = (_ev(upper) - _ev(lower)) / Constant::PLANCK;

	double decayRate = _avv(upper, lower) + _extraAvv(upper, lower) +
			   Cvv(upper, lower) // decay rate of top level
			   + Cvv(lower, upper); // decay rate of bottom level
	// (stimulated emission doesn't count, as it causes no broadening)

	double thermalVelocity = sqrt(Constant::BOLTZMAN * T / _mass);

	// Half the FWHM of the Lorentz
	double halfWidth = decayRate / Constant::FPI;

	// The standard deviation in frequency units. It is about half of the FWHM for a
	// Gaussian
	double sigma_nu = nu0 * thermalVelocity / Constant::LIGHT;

	return LineProfile(nu0, sigma_nu, halfWidth);
}

Array NLevel::lineProfile_array(size_t upper, size_t lower, const Solution& s) const
{
	return lineProfile_array(upper, lower, s.T, s.cvv);
}

Array NLevel::lineProfile_array(size_t upper, size_t lower, double T, const EMatrix& Cvv) const
{
	Array result(_frequencyv.size());
	LineProfile lp = lineProfile(upper, lower, T, Cvv);
	for (size_t n = 0; n < _frequencyv.size(); n++)
		result[n] = lp(_frequencyv[n]);
	return result;
}<|MERGE_RESOLUTION|>--- conflicted
+++ resolved
@@ -9,9 +9,9 @@
 using namespace std;
 
 NLevel::NLevel(shared_ptr<const LevelDataProvider> ldp, const Array& frequencyv, double mass)
-		: _ldp(ldp), _frequencyv(frequencyv), _mass(mass), _numLv(_ldp->numLv()),
-		  _ev(_ldp->ev()), _gv(_ldp->gv()), _avv(_ldp->avv()),
-		  _extraAvv(_ldp->extraAvv())
+                : _ldp(ldp), _frequencyv(frequencyv), _mass(mass), _numLv(_ldp->numLv()),
+                  _ev(_ldp->ev()), _gv(_ldp->gv()), _avv(_ldp->avv()),
+                  _extraAvv(_ldp->extraAvv())
 {
 	// Do a sanity check: All active transitions must be downward ones in energy
 	forActiveLinesDo([&](size_t upper, size_t lower) {
@@ -21,7 +21,7 @@
 			cout << "u l = " << upper << " " << lower
 			     << " Aul = " << _avv(upper, lower) << endl;
 			Error::runtime("There is an upward A-coefficient. This can't be "
-				       "correct");
+			               "correct");
 		}
 	});
 }
@@ -41,20 +41,14 @@
 	forActiveLinesDo([&](size_t upper, size_t lower) {
 		lineFreqv[index] = (_ev(upper) - _ev(lower)) / Constant::PLANCK;
 		naturalLineWidthv[index] =
-				(_avv(upper, lower) + _extraAvv(upper, lower)) / Constant::FPI;
+		                (_avv(upper, lower) + _extraAvv(upper, lower)) / Constant::FPI;
 		index++;
 	});
 }
 
-<<<<<<< HEAD
-NLevel::Solution NLevel::solveBalance(double density, const Array& specificIntensityv,
+NLevel::Solution NLevel::solveBalance(double density, const Spectrum& specificIntensity,
                                       const EVector& sourcev, const EVector& sinkv,
                                       const GasStruct& gas) const
-=======
-NLevel::Solution NLevel::solveBalance(double density, const EVector& speciesNv,
-				      double temperature, const Spectrum& specificIntensity,
-				      const EVector& sourcev, const EVector& sinkv) const
->>>>>>> cd41be46
 {
 	Solution s;
 	s.n = density;
@@ -77,14 +71,9 @@
 		double maxNorm = 0, minNorm = 1e9;
 		forActiveLinesDo([&](size_t upper, size_t lower) {
 			double norm = TemplatedUtils::integrate<double>(
-<<<<<<< HEAD
 			                _frequencyv, lineProfile_array(upper, lower, s));
-			DEBUG("Line " << upper << " --> " << lower << " has norm " << norm
-			              << endl);
-=======
-					_frequencyv, lineProfile_array(upper, lower, s));
 			DEBUG("lineProfile_array " << upper << " --> " << lower << " has norm "
-						   << norm << endl);
+			                           << norm << endl);
 			maxNorm = max(norm, maxNorm);
 			minNorm = min(norm, minNorm);
 		});
@@ -103,8 +92,7 @@
 			auto lp = lineProfile(upper, lower, s);
 			double norm = lp.integrateSpectrum(flat);
 			DEBUG("LineProfile " << upper << " --> " << lower << " has norm "
-					     << norm << endl);
->>>>>>> cd41be46
+			                     << norm << endl);
 			maxNorm = max(norm, maxNorm);
 			minNorm = min(norm, minNorm);
 		});
@@ -122,8 +110,7 @@
 	return s;
 }
 
-<<<<<<< HEAD
-NLevel::Solution NLevel::solveLTE(double density, const Array& specificIntensityv,
+NLevel::Solution NLevel::solveLTE(double density, const Spectrum& specificIntensity,
                                   const GasStruct& gas) const
 {
 	NLevel::Solution s;
@@ -132,17 +119,6 @@
 	s.nv = density * solveBoltzmanEquations(gas._T);
 	s.cvv = _ldp->cvv(gas);
 	s.bpvv = prepareAbsorptionMatrix(specificIntensityv, gas._T, s.cvv);
-=======
-NLevel::Solution NLevel::solveLTE(double density, const EVector& speciesNv, double T,
-				  const Spectrum& specificIntensity) const
-{
-	NLevel::Solution s;
-	s.n = density;
-	s.T = T;
-	s.nv = density * solveBoltzmanEquations(T);
-	s.cvv = _ldp->cvv(T, speciesNv);
-	s.bpvv = prepareAbsorptionMatrix(specificIntensity, T, s.cvv);
->>>>>>> cd41be46
 	return s;
 }
 
@@ -222,7 +198,7 @@
 }
 
 EMatrix NLevel::prepareAbsorptionMatrix(const Spectrum& specificIntensity, double T,
-					const EMatrix& Cvv) const
+                                        const EMatrix& Cvv) const
 {
 	EMatrix BPvv = EMatrix::Zero(_numLv, _numLv);
 	const Array& v = specificIntensity.valuev();
@@ -244,7 +220,7 @@
 
 		const Array& lpav = lineProfile_array(upper, lower, T, Cvv);
 		double manualIntegral = TemplatedUtils::integrate<double, Array, Array>(
-				_frequencyv, lpav * highResIv);
+		                _frequencyv, lpav * highResIv);
 
 		double hrRatio = highResIntegral / lowResIntegral;
 		double mnRatio = manualIntegral / lowResIntegral;
@@ -258,7 +234,7 @@
 		// Multiply by Bij in terms of Aij, valid for i > j
 		double nu_ij = (_ev(upper) - _ev(lower)) / Constant::PLANCK;
 		BPvv(upper, lower) *= Constant::CSQUARE_TWOPLANCK / nu_ij / nu_ij / nu_ij *
-				      _avv(upper, lower);
+		                      _avv(upper, lower);
 
 		/* Derive the upper triangle (= absorption) using gi Bij = gj Bji and Pij =
 		   Pji. */
@@ -273,13 +249,8 @@
 }
 
 EVector NLevel::solveRateEquations(double n, const EMatrix& BPvv, const EMatrix& Cvv,
-<<<<<<< HEAD
                                    const EVector& sourcev, const EVector& sinkv,
                                    int chooseConsvEq, const GasStruct& gas) const
-=======
-				   const EVector& sourcev, const EVector& sinkv,
-				   int chooseConsvEq) const
->>>>>>> cd41be46
 {
 	// Initialize Mij as Aji + PBji + Cji
 	// = arrival rate in level i from level j
@@ -348,7 +319,7 @@
 {
 	double nu_ij = (_ev(upper) - _ev(lower)) / Constant::PLANCK;
 	double constantFactor = Constant::LIGHT * Constant::LIGHT / 8. / Constant::PI / nu_ij /
-				nu_ij * _avv(upper, lower);
+	                        nu_ij * _avv(upper, lower);
 	double densityFactor = s.nv(lower) * _gv(upper) / _gv(lower) - s.nv(upper);
 	double result = constantFactor * densityFactor;
 #ifdef SANITY
@@ -368,8 +339,8 @@
 	double nu0 = (_ev(upper) - _ev(lower)) / Constant::PLANCK;
 
 	double decayRate = _avv(upper, lower) + _extraAvv(upper, lower) +
-			   Cvv(upper, lower) // decay rate of top level
-			   + Cvv(lower, upper); // decay rate of bottom level
+	                   Cvv(upper, lower) // decay rate of top level
+	                   + Cvv(lower, upper); // decay rate of bottom level
 	// (stimulated emission doesn't count, as it causes no broadening)
 
 	double thermalVelocity = sqrt(Constant::BOLTZMAN * T / _mass);
